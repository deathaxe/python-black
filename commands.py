--- conflicted
+++ resolved
@@ -13,19 +13,16 @@
 from os import path
 from typing import Any, Dict, List, Union
 
-from .python_black.constants import (
-    SETTINGS_FILE_NAME,
-    CONFIGURATION_FILENAME,
-    CONFIGURATION_CONTENTS,
-)
+from .python_black.constants import CONFIGURATION_FILENAME, CONFIGURATION_CONTENTS
 from .python_black.black import black_format
 from .python_black.mode import Mode
 from .python_black.log import child_logger
-<<<<<<< HEAD
-from .python_black.utils import get_mode, get_package_settings, get_project_settings
-=======
-from .python_black.utils import get_mode, set_mode
->>>>>>> faa4f5db
+from .python_black.utils import (
+    get_mode,
+    get_package_settings,
+    get_project_settings,
+    set_mode,
+)
 
 logger = child_logger(__name__)
 
