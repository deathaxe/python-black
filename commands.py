#!/usr/bin/env python
# -*- coding: utf-8 -*-
# @Author:    thepoy
# @Email:     thepoy@163.com
# @File Name: commands.py
# @Created:   2022-02-04 10:51:04
# @Modified:  2023-02-08 13:31:30

import sublime
import sublime_plugin

from os import path
from typing import Any, Dict, List, Union

from .python_black.constants import CONFIGURATION_FILENAME, CONFIGURATION_CONTENTS
from .python_black.black import black_format
from .python_black.mode import Mode
from .python_black.log import child_logger
<<<<<<< HEAD
from .python_black.utils import (
    get_mode,
    get_package_settings,
    get_project_settings,
    set_mode,
)
from .python_black.lib.black import __version__
=======
from .python_black.utils import get_mode, set_mode
from .python_black.lib.black import __version__ as black_version
from .python_black.lib.pathspec import __version__ as pathspec_version
from .python_black.lib.platformdirs import __version__ as platformdirs_version
from .python_black.lib.tomli import __version__ as tomli_version
from .python_black.lib.appdirs import __version__ as appdirs_version
>>>>>>> 7bbc3212

logger = child_logger(__name__)

logger.info(
    "versions: black=%s, pathspec=%s, platformdirs=%s, tomli=%s, appdirs=%s",
    black_version,
    pathspec_version,
    platformdirs_version,
    tomli_version,
    appdirs_version,
)


class BlackCommand(sublime_plugin.TextCommand):
    def is_visible(self, *args):
        region = self.view.sel()[0]
        return self.view.match_selector(region.b, "source.python")

    def get_source(self, use_selection: bool):
        region = self.view.sel()[0]
        # select the whole view if there is no selected region
        if region.a == region.b or not use_selection:
            region = sublime.Region(0, self.view.size())
        return region, self.view.substr(region), self.view.encoding()

    def run(self, edit: sublime.Edit, use_selection=True, smart_mode=False):
        logger.info("use smart mode: %s", smart_mode)

        filename = self.view.file_name() or ""

        if self.view.settings().get("syntax").lower().find("python") == -1:
            sublime.status_message(
                f"black: The current file is not a python script: {filename}"
            )
            return

        region, source, encoding = self.get_source(use_selection)

        if not isinstance(source, str) and hasattr(source, "decode"):
            source = source.decode(encoding)

        package_settings = get_package_settings().to_dict()

        logger.debug("get package settings: %s", package_settings)

        project_settings = get_project_settings(self.view)

        logger.debug("get project settings: %s", project_settings)

        black_format(
            source=source,
            filepath=filename,
            region=region,
            encoding=encoding,
            edit=edit,
            view=self.view,
            smart_mode=smart_mode,
            package_settings=package_settings,
            project_settings=project_settings,
        )


class BlackCreateConfiguration(sublime_plugin.WindowCommand):
    def run(self) -> None:
        folders = self.window.folders()
        if len(folders) == 0:
            sublime.message_dialog(
                "No folders found in the window. Please add a folder first."
            )
        elif len(folders) == 1:
            self._create_configuration(folders[0])
        else:
            self.window.show_quick_panel(
                folders,
                lambda index: self._on_selected(folders, index),
                placeholder="Select a folder to create the configuration file in",
            )

    def _on_selected(self, folders: List[str], index: int) -> None:
        if index > -1:
            self._create_configuration(folders[index])

    def _create_configuration(self, folder_path: str) -> None:
        config_path = path.join(folder_path, CONFIGURATION_FILENAME)
        new_view = self.window.open_file(config_path)
        if not path.isfile(config_path):
            self._poll_view_until_loaded(new_view)

    def _poll_view_until_loaded(self, view: sublime.View, attempt: int = 1) -> None:
        if attempt > 10:
            return
        if view.is_loading():
            sublime.set_timeout(
                lambda: self._poll_view_until_loaded(view, attempt + 1), 100
            )
        else:
            self._on_view_loaded(view)

    def _on_view_loaded(self, view: sublime.View) -> None:
        view.run_command("insert_snippet", {"contents": CONFIGURATION_CONTENTS})


class AutoFormatOnSave(sublime_plugin.EventListener):
    def format_on_save_mode(self, view: sublime.View) -> Mode:
        settings = get_package_settings()

        _mode: Union[str, bool] = settings.get("format_on_save", "off")  # type: ignore

        window = view.window()
        if window:
            # fmt: off
            project_settings: Dict[str, Dict[str, Any]] = (
                window.project_data() or {}
            ).get("settings", {}) # type: ignore
            # fmt: on
            _mode = project_settings.get("python-black", {}).get(
                "format_on_save", _mode
            )

        if isinstance(_mode, str):
            mode = Mode(_mode)
        else:
            mode = Mode.ON if _mode else Mode.OFF

        return mode

    def on_pre_save(self, view: sublime.View):
        mode = self.format_on_save_mode(view)

        if mode == Mode.ON:
            view.run_command("black", {"use_selection": False})
            sublime.status_message("black: Document has been automatically formatted")
        elif mode == Mode.SMART:
            view.run_command("black", {"use_selection": False, "smart_mode": True})


class BlackOutputCommand(sublime_plugin.TextCommand):
    def run(self, edit, text):
        self.view.insert(edit, 0, text)
        self.view.end_edit(edit)

    def is_visible(self, *args):
        return False


class ToggleFormatOnSaveCommand(sublime_plugin.TextCommand):
    def run(self, edit):
        mode = get_mode()
        if mode == Mode.SMART:
            sublime.error_message("black: Unable to toggle in `smart` mode")
        else:
            new_mode = Mode.ON if mode == Mode.OFF else Mode.OFF
            set_mode(new_mode)

    def description(self):
        return "Format On Save (Global)"


class SetFormatOnSaveToSmartCommand(sublime_plugin.TextCommand):
    def run(self, edit):
        set_mode(Mode.SMART)

    def is_checked(self):
        mode = get_mode()
        return mode == Mode.SMART

    def description(self):
        return 'Set "Format On Save" to "Smart"'


class SetFormatOnSaveToOnCommand(sublime_plugin.TextCommand):
    def run(self, edit):
        set_mode(Mode.ON)

    def is_checked(self):
        mode = get_mode()
        return mode == Mode.ON

    def description(self):
        return 'Set "Format On Save" to "On"'


class SetFormatOnSaveToOffCommand(sublime_plugin.TextCommand):
    def run(self, edit):
        set_mode(Mode.OFF)

    def is_checked(self):
        mode = get_mode()
        return mode == Mode.OFF

    def description(self):
        return 'Set "Format On Save" to "Off"'<|MERGE_RESOLUTION|>--- conflicted
+++ resolved
@@ -16,22 +16,17 @@
 from .python_black.black import black_format
 from .python_black.mode import Mode
 from .python_black.log import child_logger
-<<<<<<< HEAD
 from .python_black.utils import (
     get_mode,
     get_package_settings,
     get_project_settings,
     set_mode,
 )
-from .python_black.lib.black import __version__
-=======
-from .python_black.utils import get_mode, set_mode
 from .python_black.lib.black import __version__ as black_version
 from .python_black.lib.pathspec import __version__ as pathspec_version
 from .python_black.lib.platformdirs import __version__ as platformdirs_version
 from .python_black.lib.tomli import __version__ as tomli_version
 from .python_black.lib.appdirs import __version__ as appdirs_version
->>>>>>> 7bbc3212
 
 logger = child_logger(__name__)
 
